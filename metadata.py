from textwrap import dedent
from dataclasses import dataclass
from enum import Enum, unique
from typing import List, Optional, Tuple
from math import ceil
from json import dumps
from aiohttp import ClientSession
from pandas import DataFrame


def max_min_query_params(oid_field: str) -> dict:
    """ Returns the query params for calculating the max and min OID values """
    max_stat = {
        "statisticType": "max",
        "onStatisticField": oid_field,
        "outStatisticFieldName": "MAX_VALUE",
    }
    min_stat = {
        "statisticType": "min",
        "onStatisticField": oid_field,
        "outStatisticFieldName": "MIN_VALUE"
    }
    return {
        "outStatistics": dumps([max_stat, min_stat]),
        "f": "json",
    }


@unique
class RestGeometryType(Enum):
    Point = "esriGeometryPoint"
    Multipoint = "esriGeometryMultipoint"
    Polyline = "esriGeometryPolyline"
    Polygon = "esriGeometryPolygon"
    Envelope = "esriGeometryEnvelope"
<<<<<<< HEAD
    _None = "esriGeometryNone"
=======
    None_ = "esriGeometryNone"
>>>>>>> 08b4040b


@unique
class RestFieldType(Enum):
    Blob = "esriFieldTypeBlob"
    Date = "esriFieldTypeDate"
    Double = "esriFieldTypeDouble"
    Float = "esriFieldTypeFloat"
    Geometry = "esriFieldTypeGeometry"
    GlobalID = "esriFieldTypeGlobalID"
    GUID = "esriFieldTypeGUID"
    Integer = "esriFieldTypeInteger"
    OID = "esriFieldTypeOID"
    Raster = "esriFieldTypeRaster"
    Single = "esriFieldTypeSingle"
    SmallInteger = "esriFieldTypeSmallInteger"
    String = "esriFieldTypeString"
    XML = "esriFieldTypeXML"


class RestField:
<<<<<<< HEAD
    
=======

>>>>>>> 08b4040b
    def __init__(self, field: dict) -> None:
        self.name = field["name"]
        self.type = RestFieldType(field["type"])
        self.alias = field["alias"]
        if "domain" in field and field["domain"] and field["domain"]["type"] == "codedValue":
            domain = field["domain"]
            self.is_code = True
            self.codes = {
                str(codedValue["code"]): codedValue["name"]
                for codedValue in domain["codedValues"]
            }
        else:
            self.is_code = False
            self.codes = {}
<<<<<<< HEAD
    
=======

>>>>>>> 08b4040b
    @staticmethod
    def for_geometry(name: str):
        return RestField(field={
            "name": name,
            "alias": name,
            "type": RestFieldType.Geometry.value,
        })

<<<<<<< HEAD
    def json_dict(self) -> dict:
=======
    @property
    def as_dict(self) -> dict:
>>>>>>> 08b4040b
        return {
            "name": self.name,
            "type": self.type.value,
            "alias": self.alias,
            "is_code": self.is_code,
        }


<<<<<<< HEAD

=======
>>>>>>> 08b4040b
@dataclass
class RestMetadata:
    url: str
    name: str
    source_count: int
    max_record_count: int
    pagination: bool
    stats: bool
    server_type: str
    geo_type: RestGeometryType
    fields: List[RestField]
    oid_field: Optional[RestField]
    max_min_oid: Tuple[int, int]
    inc_oid: bool
    source_spatial_reference: Optional[int]
    output_spatial_reference: Optional[int]
    """
    Data class for the backing information for an ArcGIS REST server and how to query the service

    Parameters
    ----------
    url : str
        Base url of the service. Used to collect data and generate queries
    name: str
        Name of the REST service. Used to generate the file name of the output
    source_count : int
        Number of records found within the service
    max_record_count : int
        Max number of records the service allows to be scraped in a single query. This is only used
        for generating queries if it's less than 10000. A property of the class, scrape_count,
        provides the true count that is use for generating queries
    pagination: bool
        Does the source provide the ability to page results. Easiest query generation
    stats: bool
        Does the source provide the ability to query statistics about the data. Used to get the max
        and min Oid field values to generate queries
    server_type : str
        Property of the server that denotes if geometry is available for each feature
    geo_type : str
        Geometry type for each feature. Guides how geometry is stored in CSV
    fields : List[str]
        Field names for each feature
    oid_field : str
        Name of unique identifier field for each feature. Used when pagination is not provided
    max_min_oid: Tuple[int, int]
        max and min Oid field values if that method is required to query all features. Defaults to
        -1 values if not required
    inc_oid : bool
        Is the Oid fields a sequential number. Checked using source_count and max Oid values
    """

    @staticmethod
    async def from_url(url: str, ssl: bool, output_spatial_reference: Optional[int] = None):
        count_query_params = {
            "where": "1=1",
            "returnCountOnly": "true",
            "f": "json",
        }
        field_query_params = {
            "f": "json"
        }
        ids_only_params = {
            "where": "1=1",
            "returnIdsOnly": "true",
            "f": "json",
        }
        source_count = -1
        server_type = ""
        name = ""
        max_record_count = -1
        pagination = False
        stats = False
<<<<<<< HEAD
        geo_type = RestGeometryType._None
=======
        geo_type = RestGeometryType.None_
>>>>>>> 08b4040b
        fields = []
        oid_field = ""
        max_min_oid = (-1, -1)
        inc_oid = False
        query_url = f"{url}/query"
        source_spatial_reference = None

        async with ClientSession() as session:
            async with session.get(query_url,
                                   params=count_query_params,
                                   ssl=ssl) as response:
                if response.status == 200:
                    json = await response.json(content_type=response.content_type)
                    source_count = json.get("count", -1)

            async with session.get(url, params=field_query_params, ssl=ssl) as response:
                if response.status == 200:
                    json = await response.json(content_type=response.content_type)
                    advanced_query = json.get("advancedQueryCapabilities", dict())
                    server_type = json["type"]
                    name = json["name"]
                    max_record_count = int(json["maxRecordCount"])
                    spatial_reference_obj = json.get("sourceSpatialReference", dict())
                    source_spatial_reference = spatial_reference_obj.get("wkid", None)
                    if source_spatial_reference is not None:
                        source_spatial_reference = int(source_spatial_reference)
                    if advanced_query:
                        pagination = advanced_query.get("supportsPagination", False)
                    else:
                        pagination = json.get("supportsPagination", False)
                    if advanced_query:
                        stats = advanced_query.get("supportsStatistics", False)
                    else:
                        stats = json.get("supportsStatistics", False)
                    geo_type = RestGeometryType(json.get("geometryType", ""))
                    fields = [
                        RestField(field) for field in json["fields"]
                        if field["name"] != "Shape" and field["type"] != "esriFieldTypeGeometry"
                    ]
                    match geo_type:
                        case RestGeometryType.Point:
                            fields += [RestField.for_geometry("X"), RestField.for_geometry("Y")]
                        case RestGeometryType.Multipoint:
                            fields += [RestField.for_geometry("POINTS")]
                        case RestGeometryType.Polygon:
                            fields += [RestField.for_geometry("RINGS")]
                        case RestGeometryType.Polyline:
                            fields += [RestField.for_geometry("PATHS")]
                        case RestGeometryType.Point:
                            fields += [RestField.for_geometry("ENVELOPE")]
                    oid_fields = [
                        field for field in fields
                        if field.type == RestFieldType.OID
                    ]
                    if oid_fields:
                        oid_field = oid_fields[0]
            if not pagination and stats and oid_field:
                async with session.get(query_url,
                                       params=max_min_query_params(oid_field),
                                       ssl=ssl) as response:
                    if response.status == 200:
                        json = await response.json(content_type=response.content_type)
                        attributes = json["features"][0]["attributes"]
                        max_min_oid = (attributes["MAX_VALUE"], attributes["MIN_VALUE"])
                        diff = max_min_oid[0] - max_min_oid[1] + 1
                        inc_oid = diff == source_count
            elif not pagination and not stats and oid_field:
                async with session.get(query_url,
                                       params=ids_only_params,
                                       ssl=ssl) as response:
                    if response.status == 200:
                        json = await response.json(content_type=response.content_type)
                        oid_values = json["objectIds"]
                        max_min_oid = (max(oid_values), min(oid_values))
                        diff = max_min_oid[0] - max_min_oid[1] + 1
                        inc_oid = diff == source_count
        return RestMetadata(
            url,
            name,
            source_count,
            max_record_count,
            pagination,
            stats,
            server_type,
            geo_type,
            fields,
            oid_field,
            max_min_oid,
            inc_oid,
            source_spatial_reference,
            output_spatial_reference,
        )

    @property
    def query_url(self) -> str:
        return f"{self.url}/query"

    @property
    def scrape_count(self) -> int:
        """ Used for generating queries. Caps feature count per query to 10000 """
        return self.max_record_count if self.max_record_count <= 10000 else 10000

    @property
    def oid_query_count(self) -> int:
        """ Number of queries needed if Oid field used """
        return ceil((self.max_min_oid[0] - self.max_min_oid[1] + 1) / self.scrape_count)

    @property
    def pagination_query_count(self) -> int:
        """ Number of queries needed if pagination used """
        return ceil(self.source_count / self.scrape_count)

    @property
    def is_table(self) -> bool:
        """ Checks if the service is a Table type (ie no geometry provided) """
        return self.server_type == "TABLE"

    @property
    def geo_params(self) -> dict:
        """
        Returns the request params for the feature's geometry. Empty dict if the server is a table
        """
<<<<<<< HEAD
        return {} if self.is_table else {
            "geometryType": self.geo_type.value,
            "outSR": self.spatial_reference,
        }
=======
        if self.is_table:
            return {}
        if self.output_spatial_reference is not None:
            return {
                "geometryType": self.geo_type.value,
                "outSR": self.output_spatial_reference,
            }
        elif self.source_spatial_reference is not None:
            return {
                "geometryType": self.geo_type.value,
                "outSR": self.source_spatial_reference,
            }
        else:
            raise AttributeError("No spatial reference provided to service with geometry")
>>>>>>> 08b4040b

    def print_formatted(self):
        """ Converts class attributes to a dict for displaying details as JSON text """
<<<<<<< HEAD
        oid_stats = {} if self.pagination else {
            "Max Min OID": self.max_min_oid,
            "Incremental OID": self.inc_oid
        }
        return dumps(
            {
                "URL": self.url,
                "Name": self.name,
                "Source Count": self.source_count,
                "Max Record Count": self.max_record_count,
                "Pagination": self.pagination,
                "Stats": self.stats,
                "Server Type": self.server_type,
                "Geometry Type": self.geo_type.value,
                "Spatial Reference": self.spatial_reference,
                "Fields": [field.json_dict() for field in self.fields],
                "OID Fields": self.oid_field,
            } | oid_stats,
            indent=4
        )
=======
        print("Metadata")
        print("--------")
        temp_str = f"""\
            URL: {self.url}
            Name: {self.name}
            Feature Count: {self.source_count}
            Max Scrape Chunk Count: {self.max_record_count}
            Server Type: {self.server_type}"""
        print(dedent(temp_str))
        if not self.is_table:
            print(f"Geometry Type: {self.geo_type.value}")
        print("Fields:")
        df_fields = DataFrame(data=(field.as_dict for field in self.fields))
        print(df_fields.to_string(index=False))
        if self.oid_field is not None:
            print(f"OID Field: {self.oid_field.name}")
        if self.source_spatial_reference is not None:
            print(f"Source Spatial Reference: {self.source_spatial_reference}")
>>>>>>> 08b4040b

    @property
    def queries(self) -> List[Tuple[str, dict]]:
        """
        Get all the queries for this service. Returns empty list when no query method available

        TO-DO
        ----
        - find other query methods when current methods exhausted
        """
        if self.pagination:
            return [
                (self.query_url, self.get_pagination_query_params(i))
                for i in range(self.pagination_query_count)
            ]
        elif self.oid_field:
            return [
                (self.query_url, self.get_oid_query_params(i))
                for i in range(self.oid_query_count)
            ]
        else:
            return []

    def get_pagination_query_params(self, query_num: int) -> dict:
        """
        Generate query params for service when pagination is supported using query_num to get offset
        """
        return {
                   "where": "1=1",
                   "resultOffset": query_num * self.scrape_count,
                   "resultRecordCount": self.scrape_count,
                   "outFields": "*",
                   "f": "json",
               } | self.geo_params

    def get_oid_query_params(self, index: int) -> dict:
        """
        Generate query params for service when Oid is available using a starting Oid number and an
        offset
        """
        min_oid = self.max_min_oid[1] + (index * self.scrape_count)
        max_oid = min_oid + self.scrape_count - 1
        return {
                   "where": f"{self.oid_field} > {min_oid} and {self.oid_field} < {max_oid}",
                   "outFields": "*",
                   "f": "json",
               } | self.geo_params<|MERGE_RESOLUTION|>--- conflicted
+++ resolved
@@ -33,11 +33,7 @@
     Polyline = "esriGeometryPolyline"
     Polygon = "esriGeometryPolygon"
     Envelope = "esriGeometryEnvelope"
-<<<<<<< HEAD
-    _None = "esriGeometryNone"
-=======
     None_ = "esriGeometryNone"
->>>>>>> 08b4040b
 
 
 @unique
@@ -59,11 +55,6 @@
 
 
 class RestField:
-<<<<<<< HEAD
-    
-=======
-
->>>>>>> 08b4040b
     def __init__(self, field: dict) -> None:
         self.name = field["name"]
         self.type = RestFieldType(field["type"])
@@ -78,11 +69,6 @@
         else:
             self.is_code = False
             self.codes = {}
-<<<<<<< HEAD
-    
-=======
-
->>>>>>> 08b4040b
     @staticmethod
     def for_geometry(name: str):
         return RestField(field={
@@ -91,12 +77,8 @@
             "type": RestFieldType.Geometry.value,
         })
 
-<<<<<<< HEAD
-    def json_dict(self) -> dict:
-=======
     @property
     def as_dict(self) -> dict:
->>>>>>> 08b4040b
         return {
             "name": self.name,
             "type": self.type.value,
@@ -105,10 +87,6 @@
         }
 
 
-<<<<<<< HEAD
-
-=======
->>>>>>> 08b4040b
 @dataclass
 class RestMetadata:
     url: str
@@ -181,11 +159,7 @@
         max_record_count = -1
         pagination = False
         stats = False
-<<<<<<< HEAD
-        geo_type = RestGeometryType._None
-=======
         geo_type = RestGeometryType.None_
->>>>>>> 08b4040b
         fields = []
         oid_field = ""
         max_min_oid = (-1, -1)
@@ -308,12 +282,6 @@
         """
         Returns the request params for the feature's geometry. Empty dict if the server is a table
         """
-<<<<<<< HEAD
-        return {} if self.is_table else {
-            "geometryType": self.geo_type.value,
-            "outSR": self.spatial_reference,
-        }
-=======
         if self.is_table:
             return {}
         if self.output_spatial_reference is not None:
@@ -328,32 +296,9 @@
             }
         else:
             raise AttributeError("No spatial reference provided to service with geometry")
->>>>>>> 08b4040b
 
     def print_formatted(self):
         """ Converts class attributes to a dict for displaying details as JSON text """
-<<<<<<< HEAD
-        oid_stats = {} if self.pagination else {
-            "Max Min OID": self.max_min_oid,
-            "Incremental OID": self.inc_oid
-        }
-        return dumps(
-            {
-                "URL": self.url,
-                "Name": self.name,
-                "Source Count": self.source_count,
-                "Max Record Count": self.max_record_count,
-                "Pagination": self.pagination,
-                "Stats": self.stats,
-                "Server Type": self.server_type,
-                "Geometry Type": self.geo_type.value,
-                "Spatial Reference": self.spatial_reference,
-                "Fields": [field.json_dict() for field in self.fields],
-                "OID Fields": self.oid_field,
-            } | oid_stats,
-            indent=4
-        )
-=======
         print("Metadata")
         print("--------")
         temp_str = f"""\
@@ -372,7 +317,6 @@
             print(f"OID Field: {self.oid_field.name}")
         if self.source_spatial_reference is not None:
             print(f"Source Spatial Reference: {self.source_spatial_reference}")
->>>>>>> 08b4040b
 
     @property
     def queries(self) -> List[Tuple[str, dict]]:
