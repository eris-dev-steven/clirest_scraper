--- conflicted
+++ resolved
@@ -5,11 +5,6 @@
 from tqdm import tqdm
 from functools import reduce
 from operator import iconcat
-<<<<<<< HEAD
-
-
-async def fetch_worker(t: tqdm, queue: asyncio.Queue, done_queue: asyncio.Queue, ssl: bool):
-=======
 from pathlib import Path
 from time import time as now
 from sys import platform as sys_platform
@@ -18,7 +13,6 @@
 
 
 async def fetch_worker(t: tqdm, queue: Queue, done_queue: Queue, ssl: bool):
->>>>>>> 08b4040b
     try:
         while True:
             query, params, fields, geo_type, max_tries = await queue.get()
@@ -26,15 +20,6 @@
             await done_queue.put(result)
             queue.task_done()
     except Exception as ex:
-<<<<<<< HEAD
-        t.write(f"Encountered an error in the fetch worker {ex.with_traceback()}")
-
-
-async def csv_writer_worker(t: tqdm, queue: asyncio.Queue, metadata: RestMetadata):
-    try:
-        output_file = open(f"output_files\{metadata.name}.csv", encoding="utf8", mode="w", newline="")
-        csv_writer = writer(output_file, delimiter=",", quotechar='"', quoting=QUOTE_MINIMAL)
-=======
         t.write(f"Encountered an error in the fetch worker\n{ex}")
 
 
@@ -49,7 +34,6 @@
             mode="w",
             newline="",
         )
->>>>>>> 08b4040b
         header_cols = list(reduce(
             iconcat,
             [
@@ -57,12 +41,8 @@
                 for field in metadata.fields
             ],
         ))
-<<<<<<< HEAD
-        csv_writer.writerow(header_cols)
-=======
         header_line = ",".join((handle_csv_value(column) for column in header_cols))
         output_file.write(header_line)
->>>>>>> 08b4040b
         results_handled = 0
         while True:
             result = await queue.get()
@@ -76,16 +56,10 @@
             queue.task_done()
             t.update(1)
     except Exception as ex:
-<<<<<<< HEAD
-        t.write(f"Encountered an error in the writer worker {ex.with_traceback()}")
-    finally:
-        output_file.close()
-=======
         t.write(f"Encountered an error in the writer worker\n{ex}")
     finally:
         if output_file:
             output_file.close()
->>>>>>> 08b4040b
 
 
 async def main(args: Namespace):
@@ -95,18 +69,6 @@
     if proceed == "N":
         proceed = input("Proceed with scrape? (y/n)").upper()
     if proceed == "Y":
-<<<<<<< HEAD
-        total_results = len(metadata.queries)
-        t = tqdm(total=total_results)
-        fetch_worker_queue = asyncio.Queue(args.workers)
-        writer_queue = asyncio.Queue(args.workers)
-        start = time.time()
-        workers = [asyncio.create_task(fetch_worker(t, fetch_worker_queue, writer_queue, args.ssl))]
-        writer_task = asyncio.create_task(csv_writer_worker(t, writer_queue, metadata))
-
-        for (query, params) in metadata.queries:
-            await fetch_worker_queue.put((query, params, metadata.fields, metadata.geo_type, args.tries))
-=======
         if not Path("output_files").exists():
             mkdir("output_files")
         if not Path("temp_files").exists():
@@ -126,7 +88,6 @@
             await fetch_worker_queue.put(
                 (query, params, metadata.fields, metadata.geo_type, args.tries)
             )
->>>>>>> 08b4040b
 
         await fetch_worker_queue.join()
 
@@ -136,11 +97,7 @@
         await writer_queue.join()
         writer_task.cancel()
 
-<<<<<<< HEAD
-        t.write(f"Scraping done. Took {round(time.time() - start, 2)} seconds")
-=======
         t.write(f"Scraping done. Took {round(now() - start, 2)} seconds")
->>>>>>> 08b4040b
         t.close()
     print("Exiting Program")
 
